[deps]
Documenter = "e30172f5-a6a5-5a46-863b-614d45cd2de4"

[compat]
<<<<<<< HEAD
Documenter = "1"
=======
Documenter = "~0.26, 0.27, 1.1"
>>>>>>> 11d211b9
<|MERGE_RESOLUTION|>--- conflicted
+++ resolved
@@ -2,8 +2,4 @@
 Documenter = "e30172f5-a6a5-5a46-863b-614d45cd2de4"
 
 [compat]
-<<<<<<< HEAD
-Documenter = "1"
-=======
-Documenter = "~0.26, 0.27, 1.1"
->>>>>>> 11d211b9
+Documenter = "~0.26, 0.27, 1.0, 1.1"